from irl_control.robot import RobotState
import numpy as np
import mujoco_py as mjp
from transforms3d.derivations.quaternions import qmult
from transforms3d.quaternions import qconjugate
from transforms3d.euler import quat2euler, euler2quat
from transforms3d.utils import normalized_vector
from typing import Dict, Tuple
from irl_control import Robot, Device
from irl_control.utils import ControllerConfig, Target
from irl_control.device import DeviceState

class OSC():
    """
        OSC provides Operational Space Control for a given Robot.
        This controller accepts targets as a input, and generates a control signal
        for the devices that are linked to the targets.
    """
    def __init__(self, robot: Robot, sim, input_device_configs: Tuple[str, Dict], nullspace_config : Dict = None, use_g=True, admittance=False):
        self.sim = sim
        self.robot = robot
        
        # Create a dict, device_configs, which maps a device name to a
        # ControllerConfig. ControllerConfig is a lightweight wrapper
        # around the dict class to add some desired methods
        self.device_configs = dict()
        for dcnf in input_device_configs:
            self.device_configs[dcnf[0]] = ControllerConfig(dcnf[1])
        self.nullspace_config = nullspace_config
        self.use_g = use_g
        self.admittance = admittance
        
        # Obtain the controller configuration parameters
        # and calculate the task space gains
        for device_name in self.device_configs.keys():
            kv, kp, ko = self.device_configs[device_name].get_params(['kv', 'kp', 'ko'])
            task_space_gains = np.array([kp] * 3 + [ko] * 3)
            self.device_configs[device_name]['task_space_gains'] = task_space_gains
            self.device_configs[device_name]['lamb'] = task_space_gains / kv

    def __Mx(self, J, M):
        """
            Returns the inverse of the task space inertia matrix
            Parameters
            ----------
            J: Jacobian matrix
            M: inertia matrix
        """
        M_inv = self.__svd_solve(M)
        Mx_inv = np.dot(J, np.dot(M_inv, J.T))
        threshold = 1e-4
        if abs(np.linalg.det(Mx_inv)) >= threshold:
            Mx = self.__svd_solve(Mx_inv)
        else:
            Mx = np.linalg.pinv(Mx_inv, rcond=threshold*0.1)
        return Mx, M_inv
    

    def __svd_solve(self, A):
        """
            Use the SVD Method to calculate the inverse of a matrix
            Parameters
            ----------
            A: Matrix
        """
        u, s, v = np.linalg.svd(A)
        Ainv = np.dot(v.transpose(), np.dot(np.diag(s**-1), u.transpose()))
        return Ainv
    
    def __limit_vel(self, u_task: np.ndarray, device: Device):
        """
            Limit the velocity of the task space control vector
            Parameters
            ----------
            u_task: array of length 6 corresponding to the task space control
        """
        if device.max_vel is not None:
            kv, kp, ko, lamb = self.device_configs[device.name].get_params(['kv', 'kp', 'ko', 'lamb'])
            scale = np.ones(6)
            
            # Apply the sat gains to the x,y,z components
            norm_xyz = np.linalg.norm(u_task[:3])
            sat_gain_xyz = device.max_vel[0] / kp * kv
            scale_xyz = device.max_vel[0] / kp * kv
            if norm_xyz > sat_gain_xyz:
                scale[:3] *= scale_xyz / norm_xyz
            
            # Apply the sat gains to the a,b,g components
            norm_abg = np.linalg.norm(u_task[3:])
            sat_gain_abg = device.max_vel[1] / ko * kv
            scale_abg = device.max_vel[1] / ko * kv
            if norm_abg > sat_gain_abg:
                scale[3:] *= scale_abg / norm_abg
            u_task = kv * scale * lamb * u_task
        else:
            print("Device max_vel must be set in the yaml file!")
            raise Exception

        return u_task

    def calc_error(self, target, device):
        """
            Compute the difference between the target and device EE
            for the x,y,z and a,b,g components
        """
        u_task = np.zeros(6)
        # Calculate x,y,z error
        if np.sum(device.ctrlr_dof_xyz) > 0:
            diff = device.get_state(DeviceState.EE_XYZ) - target.xyz
            u_task[:3] = diff
        
        # Calculate a,b,g error
        if np.sum(device.ctrlr_dof_abg) > 0:
            t_rot = target.getRot()
            if not target.use_quat:
                t_rot = euler2quat(target.abg[0], target.abg[1], target.abg[2], axes="rxyz")
            q_d = normalized_vector(t_rot)
            q_r = np.array(qmult(q_d, qconjugate(device.get_state(DeviceState.EE_QUAT))))
            u_task[3:] =  quat2euler(qconjugate(q_r)) # -q_r[1:] * np.sign(q_r[0])
        return u_task
    
    def generate(self, targets: Dict[str, Target]):
        """
            Generate forces for the corresponding devices which are in the 
            robot's sub-devices. Accepts a dictionary of device names (keys), 
            which map to a Target. 
            Parameters
            ----------
            targets: dict of device names mapping to Target objects
        """
        assert self.robot.is_running(), "Robot must be running!"
        robot_state = self.robot.get_all_states()
        # Get the Jacobian for the all of devices passed in
        Js, J_idxs = robot_state[RobotState.J]
        # J, J_idxs = self.robot.get_jacobian(targets.keys())
        J = np.array([])
        for device_name in targets.keys():
            J = np.vstack([J, Js[device_name]]) if J.size else Js[device_name]
        # Get the inertia matrix for the robot
        # M = self.robot.get_M()
        M = robot_state[RobotState.M]
        
        # Compute the inverse matrices used for task space operations 
        Mx, M_inv = self.__Mx(J, M)

        # Initialize the control vectors and sim data needed for control calculations
        # dq = self.robot.get_dq()
        dq = robot_state[RobotState.DQ]
        
        dx = np.dot(J, dq)
        uv_all = np.dot(M, dq)
        u_all = np.zeros(self.robot.num_joints_total)
        u_task_all = np.array([])
        ext_f = np.array([])

        for device_name, target in targets.items():
            device = self.robot.get_device(device_name)
            # Calculate the error from the device EE to target
<<<<<<< HEAD
            u_task = self.calc_error(target, device)
           
=======
            u_task = self.__calc_error(target, device)
            stiffness = np.array(self.device_configs[device_name].get_params('k')[0] + [1]*3)
            damping = np.array(self.device_configs[device_name].get_params('d')[0] + [1]*3)
>>>>>>> 0c5bf323
            # Apply gains to the error terms
            if device.max_vel is not None:
                u_task = self.__limit_vel(u_task, device)
                u_task *= stiffness 
            else:
                task_space_gains = self.device_configs[device.name]['task_space_gains']
                u_task *= task_space_gains * stiffness

            # Apply kv gain
            kv = self.device_configs[device.name]['kv']
            target_vel = np.hstack([target.xyz_vel, target.abg_vel])
            if np.all(target_vel) == 0:
                u_all[device.joint_ids_all] = -1 * kv * uv_all[device.joint_ids_all]
            else:
                diff = dx[J_idxs[device_name]] - np.array(target_vel)[device.ctrlr_dof]
                u_task[device.ctrlr_dof] += kv * diff * damping[device.ctrlr_dof]
            
            force = np.append(robot_state[device_name][DeviceState.FORCE], robot_state[device_name][DeviceState.TORQUE])
            ext_f = np.append(ext_f, force[device.ctrlr_dof])
            u_task_all = np.append(u_task_all, u_task[device.ctrlr_dof])
        
        # Transform task space signal to joint space
        if self.admittance is True:
            u_all -= np.dot(J.T, np.dot(Mx, u_task_all+ext_f))
        else:
            u_all -= np.dot(J.T, np.dot(Mx, u_task_all))
        
        # Apply gravity forces
        if self.use_g:
            u_all += self.sim.data.qfrc_bias[self.robot.joint_ids_all]
        
        # Apply the nullspace controller using the specified parameters
        # (if passed to constructor / initialized)
        if self.nullspace_config is not None:
            damp_kv = self.nullspace_config['kv']
            u_null = np.dot(M, -damp_kv*dq)
            Jbar = np.dot(M_inv, np.dot(J.T, Mx))
            null_filter = np.eye(self.robot.num_joints_total) - np.dot(J.T, Jbar.T)
            u_all += np.dot(null_filter, u_null)

        # Return the forces and indices to apply the forces
        forces = []
        force_idxs = []       
        for dev_name in targets.keys():
            dev = self.robot.sub_devices_dict[dev_name]
            forces.append(u_all[dev.actuator_trnids])
            force_idxs.append(dev.ctrl_idxs)
        
        return force_idxs, forces <|MERGE_RESOLUTION|>--- conflicted
+++ resolved
@@ -156,14 +156,9 @@
         for device_name, target in targets.items():
             device = self.robot.get_device(device_name)
             # Calculate the error from the device EE to target
-<<<<<<< HEAD
-            u_task = self.calc_error(target, device)
-           
-=======
             u_task = self.__calc_error(target, device)
             stiffness = np.array(self.device_configs[device_name].get_params('k')[0] + [1]*3)
             damping = np.array(self.device_configs[device_name].get_params('d')[0] + [1]*3)
->>>>>>> 0c5bf323
             # Apply gains to the error terms
             if device.max_vel is not None:
                 u_task = self.__limit_vel(u_task, device)
